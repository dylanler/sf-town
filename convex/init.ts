import { v } from 'convex/values';
import { internal } from './_generated/api';
import { DatabaseReader, MutationCtx, internalMutation, mutation } from './_generated/server';
import { Descriptions } from '../data/characters';
import * as firstmap from '../data/firstmap';
import { insertInput } from './game/main';
<<<<<<< HEAD
import { Doc } from './_generated/dataModel';
import { createEngine, kickEngine, startEngine, stopEngine } from './engine/game';
=======
import { initAgent } from './agent/init';
import { Doc } from './_generated/dataModel';
import { createEngine } from './engine/game';

const DEFAULT_NUM_AGENTS = 4;
>>>>>>> be7a2b07

const init = mutation({
  args: {
    numAgents: v.optional(v.number()),
  },
  handler: async (ctx, args) => {
    if (!process.env.OPENAI_API_KEY) {
      const deploymentName = process.env.CONVEX_CLOUD_URL?.slice(8).replace('.convex.cloud', '');
      throw new Error(
        '\n  Missing OPENAI_API_KEY in environment variables.\n\n' +
          '  Get one at https://openai.com/\n\n' +
          '  Paste it on the Convex dashboard:\n' +
          '  https://dashboard.convex.dev/d/' +
          deploymentName +
          '/settings?var=OPENAI_API_KEY',
      );
    }
    const { world, engine } = await getOrCreateDefaultWorld(ctx);
    if (world.status !== 'running') {
      console.warn(
        `Engine ${engine._id} is not active! Run "npx convex run testing:resume" to restart it.`,
      );
      return;
    }
<<<<<<< HEAD
    const shouldCreate = await shouldCreateAgents(ctx.db, world);
    if (shouldCreate) {
      const toCreate =
        args.numAgents !== undefined
          ? Math.min(args.numAgents, Descriptions.length)
          : Descriptions.length;
      for (let i = 0; i < toCreate; i++) {
        await insertInput(ctx, world._id, 'createAgent', {
          descriptionIndex: i,
=======
    // Send inputs to create players for all of the agents.
    if (await shouldCreateAgents(ctx.db, world)) {
      const numAgents = Math.min(args.numAgents ?? DEFAULT_NUM_AGENTS, Descriptions.length);
      let numCreated = 0;
      for (const agent of Descriptions) {
        if (numCreated >= numAgents) {
          break;
        }
        const inputId = await insertInput(ctx, world._id, 'join', {
          name: agent.name,
          description: agent.identity,
          character: agent.character,
        });
        await ctx.scheduler.runAfter(1000, internal.init.completeAgentCreation, {
          worldId: world._id,
          joinInputId: inputId,
          character: agent.character,
>>>>>>> be7a2b07
        });
        numCreated++;
      }
    }
  },
});
export default init;

async function getOrCreateDefaultWorld(ctx: MutationCtx) {
  const now = Date.now();
  let world = await ctx.db
    .query('worlds')
    .filter((q) => q.eq(q.field('isDefault'), true))
    .first();
  if (!world) {
    const engineId = await createEngine(ctx, internal.game.main.runStep);
    const mapId = await ctx.db.insert('maps', {
      width: firstmap.mapWidth,
      height: firstmap.mapHeight,
      tileSetUrl: firstmap.tilesetPath,
      tileSetDim: firstmap.tileFileDim,
      tileDim: firstmap.tileDim,
      bgTiles: firstmap.bgTiles,
      objectTiles: firstmap.objmap,
    });
    const worldId = await ctx.db.insert('worlds', {
      engineId,
      isDefault: true,
      lastViewed: now,
      mapId,
      status: 'running',
    });
    world = (await ctx.db.get(worldId))!;
  }
  const engine = await ctx.db.get(world.engineId);
  if (!engine) {
    throw new Error(`Engine ${world.engineId} not found`);
  }
  return { world, engine };
}

async function shouldCreateAgents(db: DatabaseReader, world: Doc<'worlds'>) {
  const players = await db
    .query('players')
    .withIndex('active', (q) => q.eq('worldId', world._id))
    .collect();
  for (const player of players) {
    const agent = await db
      .query('agents')
      .withIndex('playerId', (q) => q.eq('playerId', player._id))
      .first();
    if (agent) {
      return false;
    }
  }
  const unactionedJoinInputs = await db
    .query('inputs')
    .withIndex('byInputNumber', (q) => q.eq('engineId', world.engineId))
    .order('asc')
    .filter((q) => q.eq(q.field('name'), 'createAgent'))
    .filter((q) => q.eq(q.field('returnValue'), undefined))
    .collect();
  if (unactionedJoinInputs.length > 0) {
    return false;
  }
  return true;
}<|MERGE_RESOLUTION|>--- conflicted
+++ resolved
@@ -4,16 +4,8 @@
 import { Descriptions } from '../data/characters';
 import * as firstmap from '../data/firstmap';
 import { insertInput } from './game/main';
-<<<<<<< HEAD
 import { Doc } from './_generated/dataModel';
 import { createEngine, kickEngine, startEngine, stopEngine } from './engine/game';
-=======
-import { initAgent } from './agent/init';
-import { Doc } from './_generated/dataModel';
-import { createEngine } from './engine/game';
-
-const DEFAULT_NUM_AGENTS = 4;
->>>>>>> be7a2b07
 
 const init = mutation({
   args: {
@@ -38,7 +30,6 @@
       );
       return;
     }
-<<<<<<< HEAD
     const shouldCreate = await shouldCreateAgents(ctx.db, world);
     if (shouldCreate) {
       const toCreate =
@@ -48,25 +39,6 @@
       for (let i = 0; i < toCreate; i++) {
         await insertInput(ctx, world._id, 'createAgent', {
           descriptionIndex: i,
-=======
-    // Send inputs to create players for all of the agents.
-    if (await shouldCreateAgents(ctx.db, world)) {
-      const numAgents = Math.min(args.numAgents ?? DEFAULT_NUM_AGENTS, Descriptions.length);
-      let numCreated = 0;
-      for (const agent of Descriptions) {
-        if (numCreated >= numAgents) {
-          break;
-        }
-        const inputId = await insertInput(ctx, world._id, 'join', {
-          name: agent.name,
-          description: agent.identity,
-          character: agent.character,
-        });
-        await ctx.scheduler.runAfter(1000, internal.init.completeAgentCreation, {
-          worldId: world._id,
-          joinInputId: inputId,
-          character: agent.character,
->>>>>>> be7a2b07
         });
         numCreated++;
       }
