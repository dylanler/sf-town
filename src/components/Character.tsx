import { BaseTexture, ISpritesheetData, Spritesheet } from 'pixi.js';
import { useState, useEffect } from 'react';
import { Pose } from '../../convex/types';
import { AnimatedSprite, Container, Text } from '@pixi/react';

export const Character = ({
  textureUrl,
  spritesheetData,
  x,
  y,
  orientation,
  isMoving = false,
  isThinking = false,
  isSpeaking = false,
  speed = 0.1,
  onClick,
}: {
  // Path to the texture packed image.
  textureUrl: string;
  // The data for the spritesheet.
  spritesheetData: ISpritesheetData;
  // The pose of the NPC.
  x: number;
  y: number;
  orientation: number;
  isMoving?: boolean;
  // Shows a thought bubble if true.
  isThinking?: boolean;
  // Shows a speech bubble if true.
  isSpeaking?: boolean;
  // The speed of the animation. Can be tuned depending on the side and speed of the NPC.
  speed?: number;
  onClick: () => void;
}) => {
  const [spriteSheet, setSpriteSheet] = useState<Spritesheet>();
  useEffect(() => {
    const parseSheet = async () => {
      const sheet = new Spritesheet(BaseTexture.from(textureUrl), spritesheetData);
      await sheet.parse();
      setSpriteSheet(sheet);
    };
    void parseSheet();
  }, []);

  if (!spriteSheet) return null;

  // The first "left" is "right" but reflected.
  const roundedOrientation = Math.round(orientation / 90);
  const direction = ['left', 'up', 'left', 'down'][roundedOrientation];

<<<<<<< HEAD
  return (
    <Container x={x} y={y}>
=======
  const { x, y } = pose.position;

  return (
    <Container x={x * 5} y={y * 5} interactive={true} pointerdown={onClick}>
>>>>>>> 3f2c0194
      {isThinking && (
        // TODO: We'll eventually have separate assets for thinking and speech animations.
        <Text x={-10} y={-10} scale={{ x: -0.5, y: 0.5 }} text={'💭'} anchor={{ x: 0.5, y: 0.5 }} />
      )}
      {isSpeaking && (
        // TODO: We'll eventually have separate assets for thinking and speech animations.
        <Text x={15} y={-5} scale={0.5} text={'💬'} anchor={{ x: 0.5, y: 0.5 }} />
      )}
      <AnimatedSprite
        isPlaying={isMoving}
        textures={spriteSheet.animations[direction]}
        animationSpeed={speed}
        // If the orientation is 90 (facing right), we need to flip the sprite.
        scale={roundedOrientation === 0 ? { x: -1, y: 1 } : { x: 1, y: 1 }}
        anchor={{ x: 0.5, y: 0.5 }}
      />
    </Container>
  );
};<|MERGE_RESOLUTION|>--- conflicted
+++ resolved
@@ -48,15 +48,8 @@
   const roundedOrientation = Math.round(orientation / 90);
   const direction = ['left', 'up', 'left', 'down'][roundedOrientation];
 
-<<<<<<< HEAD
   return (
-    <Container x={x} y={y}>
-=======
-  const { x, y } = pose.position;
-
-  return (
-    <Container x={x * 5} y={y * 5} interactive={true} pointerdown={onClick}>
->>>>>>> 3f2c0194
+    <Container x={x} y={y} interactive={true} pointerdown={onClick}>
       {isThinking && (
         // TODO: We'll eventually have separate assets for thinking and speech animations.
         <Text x={-10} y={-10} scale={{ x: -0.5, y: 0.5 }} text={'💭'} anchor={{ x: 0.5, y: 0.5 }} />
