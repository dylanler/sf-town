module.exports = {
  parser: '@typescript-eslint/parser', // Specifies the ESLint parser
  plugins: ['@typescript-eslint'],
  extends: [
    'plugin:@typescript-eslint/recommended', // Uses the recommended rules from the @typescript-eslint/eslint-plugin
    'plugin:@typescript-eslint/recommended-type-checked',
  ],
  parserOptions: {
    project: './tsconfig.json',
    ecmaVersion: 2018, // Allows for the parsing of modern ECMAScript features
    sourceType: 'module', // Allows for the use of imports
  },
  rules: {
    '@typescript-eslint/no-explicit-any': 'off',
    '@typescript-eslint/explicit-function-return-type': 'off',
<<<<<<< HEAD
    '@typescript-eslint/no-unused-vars': ['warn', { ignoreRestSiblings: true }],
=======
    '@typescript-eslint/no-unused-vars': [
      'warn',
      { varsIgnorePattern: '^_', argsIgnorePattern: '^_' },
    ],
    '@typescript-eslint/no-non-null-assertion': 'off',
>>>>>>> f390154c
  },
};<|MERGE_RESOLUTION|>--- conflicted
+++ resolved
@@ -13,14 +13,10 @@
   rules: {
     '@typescript-eslint/no-explicit-any': 'off',
     '@typescript-eslint/explicit-function-return-type': 'off',
-<<<<<<< HEAD
-    '@typescript-eslint/no-unused-vars': ['warn', { ignoreRestSiblings: true }],
-=======
     '@typescript-eslint/no-unused-vars': [
       'warn',
       { varsIgnorePattern: '^_', argsIgnorePattern: '^_' },
     ],
     '@typescript-eslint/no-non-null-assertion': 'off',
->>>>>>> f390154c
   },
 };